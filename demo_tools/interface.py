# Copyright 2024 AllenAI. All rights reserved.
#
# Licensed under the Apache License, Version 2.0 (the "License");
# you may not use this file except in compliance with the License.
# You may obtain a copy of the License at
#
#     http://www.apache.org/licenses/LICENSE-2.0
#
# Unless required by applicable law or agreed to in writing, software
# distributed under the License is distributed on an "AS IS" BASIS,
# WITHOUT WARRANTIES OR CONDITIONS OF ANY KIND, either express or implied.
# See the License for the specific language governing permissions and
# limitations under the License.

# modified from https://github.com/gradio-app/gradio/blob/main/gradio/chat_interface.py
# added the inference of the safety filter after completion of the chatbot
# TODO in the future, will want to add code that hides text until classified as safe
"""
This file defines a useful high-level abstraction to build Gradio chatbots: ChatInterface.
"""

from __future__ import annotations

import datetime  # Added imports
import functools
import inspect
import json  # Added imports
import os  # Added imports
from typing import AsyncGenerator, Callable, Literal, Union, cast

import anyio
from gradio.blocks import Blocks
from gradio.components import (
    Button,
    Chatbot,
    Component,
    Markdown,
    MultimodalTextbox,
    State,
    Textbox,
    get_component_instance,
)
from gradio.events import Dependency, on
from gradio.helpers import create_examples as Examples  # noqa: N812
from gradio.helpers import special_args
from gradio.layouts import Accordion, Column, Group, Row
from gradio.routes import Request
from gradio.themes import ThemeClass as Theme
from gradio.utils import SyncToAsyncIterator, async_iteration, async_lambda
from gradio_client.documentation import document

from .model_client import ModelClientHandler  # Added imports


@document()
class EnhancedChatInterface(Blocks):
    """
    ChatInterface is Gradio's high-level abstraction for creating chatbot UIs, and allows you to create
    a web-based demo around a chatbot model in a few lines of code. Only one parameter is required: fn, which
    takes a function that governs the response of the chatbot based on the user input and chat history. Additional
    parameters can be used to control the appearance and behavior of the demo.

    Example:
        import gradio as gr

        def echo(message, history):
            return message

        demo = gr.ChatInterface(fn=echo, examples=["hello", "hola", "merhaba"], title="Echo Bot")
        demo.launch()
    Demos: chatinterface_multimodal, chatinterface_random_response, chatinterface_streaming_echo
    Guides: creating-a-chatbot-fast, sharing-your-app
    """

    def __init__(
        self,
        fn: Callable,
        safety_fn: Callable,
        model_client: ModelClientHandler,
        *,
        fn_2: Callable | None = None,
        model_client_2: ModelClientHandler | None = None,
        multimodal: bool = False,
        chatbot: Chatbot | None = None,
        textbox: Textbox | MultimodalTextbox | None = None,
        additional_inputs: str | Component | list[str | Component] | None = None,
        additional_inputs_accordion_name: str | None = None,
        additional_inputs_accordion: str | Accordion | None = None,
        examples: list[str] | list[dict[str, str | list]] | list[list] | None = None,
        cache_examples: bool | Literal["lazy"] | None = None,
        examples_per_page: int = 10,
        title: str | None = None,
        description: str | None = None,
        theme: Theme | str | None = None,
        css: str | None = None,
        js: str | None = None,
        head: str | None = None,
        analytics_enabled: bool | None = None,
        submit_btn: str | None | Button = "Submit",
        stop_btn: str | None | Button = "Stop",
        retry_btn: str | None | Button = "🔄  Retry",
        undo_btn: str | None | Button = "↩️ Undo",
        clear_btn: str | None | Button = "🗑️  Clear",
        autofocus: bool = True,
        concurrency_limit: int | None | Literal["default"] = "default",
        fill_height: bool = True,
        delete_cache: tuple[int, int] | None = None,
        show_progress: Literal["full", "minimal", "hidden"] = "minimal",
    ):
        """
        Parameters:
            fn: The function to wrap the chat interface around. Should accept two parameters: a string input message and list of two-element lists of the form [[user_message, bot_message], ...] representing the chat history, and return a string response. See the Chatbot documentation for more information on the chat history format.
            multimodal: If True, the chat interface will use a gr.MultimodalTextbox component for the input, which allows for the uploading of multimedia files. If False, the chat interface will use a gr.Textbox component for the input.
            chatbot: An instance of the gr.Chatbot component to use for the chat interface, if you would like to customize the chatbot properties. If not provided, a default gr.Chatbot component will be created.
            textbox: An instance of the gr.Textbox or gr.MultimodalTextbox component to use for the chat interface, if you would like to customize the textbox properties. If not provided, a default gr.Textbox or gr.MultimodalTextbox component will be created.
            additional_inputs: An instance or list of instances of gradio components (or their string shortcuts) to use as additional inputs to the chatbot. If components are not already rendered in a surrounding Blocks, then the components will be displayed under the chatbot, in an accordion.
            additional_inputs_accordion_name: Deprecated. Will be removed in a future version of Gradio. Use the `additional_inputs_accordion` parameter instead.
            additional_inputs_accordion: If a string is provided, this is the label of the `gr.Accordion` to use to contain additional inputs. A `gr.Accordion` object can be provided as well to configure other properties of the container holding the additional inputs. Defaults to a `gr.Accordion(label="Additional Inputs", open=False)`. This parameter is only used if `additional_inputs` is provided.
            examples: Sample inputs for the function; if provided, appear below the chatbot and can be clicked to populate the chatbot input. Should be a list of strings if `multimodal` is False, and a list of dictionaries (with keys `text` and `files`) if `multimodal` is True.
            cache_examples: If True, caches examples in the server for fast runtime in examples. The default option in HuggingFace Spaces is True. The default option elsewhere is False.
            examples_per_page: If examples are provided, how many to display per page.
            title: a title for the interface; if provided, appears above chatbot in large font. Also used as the tab title when opened in a browser window.
            description: a description for the interface; if provided, appears above the chatbot and beneath the title in regular font. Accepts Markdown and HTML content.
            theme: Theme to use, loaded from gradio.themes.
            css: Custom css as a string or path to a css file. This css will be included in the demo webpage.
            js: Custom js as a string or path to a js file. The custom js should be in the form of a single js function. This function will automatically be executed when the page loads. For more flexibility, use the head parameter to insert js inside <script> tags.
            head: Custom html to insert into the head of the demo webpage. This can be used to add custom meta tags, multiple scripts, stylesheets, etc. to the page.
            analytics_enabled: Whether to allow basic telemetry. If None, will use GRADIO_ANALYTICS_ENABLED environment variable if defined, or default to True.
            submit_btn: Text to display on the submit button. If None, no button will be displayed. If a Button object, that button will be used.
            stop_btn: Text to display on the stop button, which replaces the submit_btn when the submit_btn or retry_btn is clicked and response is streaming. Clicking on the stop_btn will halt the chatbot response. If set to None, stop button functionality does not appear in the chatbot. If a Button object, that button will be used as the stop button.
            retry_btn: Text to display on the retry button. If None, no button will be displayed. If a Button object, that button will be used.
            undo_btn: Text to display on the delete last button. If None, no button will be displayed. If a Button object, that button will be used.
            clear_btn: Text to display on the clear button. If None, no button will be displayed. If a Button object, that button will be used.
            autofocus: If True, autofocuses to the textbox when the page loads.
            concurrency_limit: If set, this is the maximum number of chatbot submissions that can be running simultaneously. Can be set to None to mean no limit (any number of chatbot submissions can be running simultaneously). Set to "default" to use the default concurrency limit (defined by the `default_concurrency_limit` parameter in `.queue()`, which is 1 by default).
            fill_height: If True, the chat interface will expand to the height of window.
            delete_cache: A tuple corresponding [frequency, age] both expressed in number of seconds. Every `frequency` seconds, the temporary files created by this Blocks instance will be deleted if more than `age` seconds have passed since the file was created. For example, setting this to (86400, 86400) will delete temporary files every day. The cache will be deleted entirely when the server restarts. If None, no cache deletion will occur.
            show_progress: whether to show progress animation while running.
        """
        super().__init__(
            analytics_enabled=analytics_enabled,
            mode="chat_interface",
            css=css,
            title=title or "Gradio",
            theme=theme,
            js=js,
            head=head,
            fill_height=fill_height,
            delete_cache=delete_cache,
        )
        self.multimodal = multimodal
        self.concurrency_limit = concurrency_limit
        self.fn = fn
        self.safety_fn = safety_fn
        self.is_async = inspect.iscoroutinefunction(self.fn) or inspect.isasyncgenfunction(self.fn)
        self.is_generator = inspect.isgeneratorfunction(self.fn) or inspect.isasyncgenfunction(self.fn)
        self.buttons: list[Button | None] = []

        self.examples = examples
        self.cache_examples = cache_examples

        if additional_inputs:
            if not isinstance(additional_inputs, list):
                additional_inputs = [additional_inputs]
            self.additional_inputs = [get_component_instance(i) for i in additional_inputs]  # type: ignore
        else:
            self.additional_inputs = []
        if additional_inputs_accordion_name is not None:
            print(
                "The `additional_inputs_accordion_name` parameter is deprecated and will be removed in a future version of Gradio. Use the `additional_inputs_accordion` parameter instead."
            )
            self.additional_inputs_accordion_params = {"label": additional_inputs_accordion_name}
        if additional_inputs_accordion is None:
            self.additional_inputs_accordion_params = {
                "label": "Additional Inputs",
                "open": False,
            }
        elif isinstance(additional_inputs_accordion, str):
            self.additional_inputs_accordion_params = {"label": additional_inputs_accordion}
        elif isinstance(additional_inputs_accordion, Accordion):
            self.additional_inputs_accordion_params = additional_inputs_accordion.recover_kwargs(
                additional_inputs_accordion.get_config()
            )
        else:
            raise ValueError(
                f"The `additional_inputs_accordion` parameter must be a string or gr.Accordion, not {type(additional_inputs_accordion)}"
            )

        self.model_client = model_client
        self.model_client_2 = model_client_2
        ##### MODIFIED FOR SIDE-BY-SIDE
        self.fn_2 = fn_2
        if self.fn_2:
            self.side_by_side = True
            self.is_async_2 = inspect.iscoroutinefunction(self.fn_2) or inspect.isasyncgenfunction(self.fn_2)
        else:
            self.side_by_side = False
        ##############################

        with self:
            with Row():
                with Column(scale=3):
                    if title:
                        Markdown(f"<h1 style='margin-bottom: 1rem'>{self.title}</h1>")  # removed text-align: center;
                    if description:
                        Markdown(description)
                # with Column(scale=2):
                #     self.safety_log = Markdown("Safety content to appear here")

            ##############################
            if self.side_by_side:
                with Row():
                    with Column():
                        self.chatbot = Chatbot(label="Chatbot", scale=1, height=600 if fill_height else None)
                    with Column():
                        self.chatbot_2 = Chatbot(label="Chatbot 2", scale=1, height=600 if fill_height else None)
                with Row():
                    with Column():
                        self.safety_log = Markdown("Safety content to appear here")

                        self.safe_response = Markdown(
                            "If assistant response is detected as harmful, a safe version would appear here"
                        )
                    with Column():
                        self.safety_log_2 = Markdown("Safety content to appear here")

                        self.safe_response_2 = Markdown(
                            "If assistant response is detected as harmful, a safe version would appear here"
                        )
            ##############################
            else:
                with Row():
                    with Column(scale=4):
                        if chatbot:
                            self.chatbot = chatbot.render()
                        else:
                            self.chatbot = Chatbot(
                                label="Chatbot", scale=1, height="40%" if fill_height else None
                            )

                    with Column(scale=1):
                        self.safety_log = Markdown("Safety content to appear here")

                        self.safe_response = Markdown(
                            "If assistant response is detected as harmful, a safe version would appear here"
                        )

            with Row():
                for btn in [retry_btn, undo_btn, clear_btn]:
                    if btn is not None:
                        if isinstance(btn, Button):
                            btn.render()
                        elif isinstance(btn, str):
                            btn = Button(btn, variant="secondary", size="sm", min_width=60)
                        else:
                            raise ValueError(
                                f"All the _btn parameters must be a gr.Button, string, or None, not {type(btn)}"
                            )
                    self.buttons.append(btn)  # type: ignore

            with Group():
                with Row():
                    if textbox:
                        if self.multimodal:
                            submit_btn = None
                        else:
                            textbox.container = False
                        textbox.show_label = False
                        textbox_ = textbox.render()
                        if not isinstance(textbox_, (Textbox, MultimodalTextbox)):
                            raise TypeError(
                                f"Expected a gr.Textbox or gr.MultimodalTextbox component, but got {type(textbox_)}"
                            )
                        self.textbox = textbox_
                    elif self.multimodal:
                        submit_btn = None
                        self.textbox = MultimodalTextbox(
                            show_label=False,
                            label="Message",
                            placeholder="Type a message...",
                            scale=7,
                            autofocus=autofocus,
                        )
                    else:
                        self.textbox = Textbox(
                            container=False,
                            show_label=False,
                            label="Message",
                            placeholder="Type a message...",
                            scale=7,
                            autofocus=autofocus,
                        )
                    if submit_btn is not None and not multimodal:
                        if isinstance(submit_btn, Button):
                            submit_btn.render()
                        elif isinstance(submit_btn, str):
                            submit_btn = Button(
                                submit_btn,
                                variant="primary",
                                scale=1,
                                min_width=150,
                            )
                        else:
                            raise ValueError(
                                f"The submit_btn parameter must be a gr.Button, string, or None, not {type(submit_btn)}"
                            )
                    if stop_btn is not None:
                        if isinstance(stop_btn, Button):
                            stop_btn.visible = False
                            stop_btn.render()
                        elif isinstance(stop_btn, str):
                            stop_btn = Button(
                                stop_btn,
                                variant="stop",
                                visible=False,
                                scale=1,
                                min_width=150,
                            )
                        else:
                            raise ValueError(
                                f"The stop_btn parameter must be a gr.Button, string, or None, not {type(stop_btn)}"
                            )
                    self.buttons.extend([submit_btn, stop_btn])  # type: ignore

                self.fake_api_btn = Button("Fake API", visible=False)
                self.fake_response_textbox = Textbox(label="Response", visible=False)
                (
                    self.retry_btn,
                    self.undo_btn,
                    self.clear_btn,
                    self.submit_btn,
                    self.stop_btn,
                ) = self.buttons

            if examples:
                if self.is_generator:
                    examples_fn = self._examples_stream_fn
                else:
                    examples_fn = self._examples_fn

                # TODO add things like this
                if self.side_by_side:
                    raise ValueError("Examples are not supported in side-by-side mode.")

                self.examples_handler = Examples(
                    examples=examples,
                    inputs=[self.textbox] + self.additional_inputs,
                    outputs=self.chatbot,
                    fn=examples_fn,
                    cache_examples=self.cache_examples,
                    _defer_caching=True,
                    examples_per_page=examples_per_page,
                )

            any_unrendered_inputs = any(not inp.is_rendered for inp in self.additional_inputs)
            if self.additional_inputs and any_unrendered_inputs:
                with Accordion(**self.additional_inputs_accordion_params):  # type: ignore
                    for input_component in self.additional_inputs:
                        if not input_component.is_rendered:
                            input_component.render()

            # The example caching must happen after the input components have rendered
            if examples:
                self.examples_handler._start_caching()

            self.saved_input = State()
            self.chatbot_state = State(self.chatbot.value) if self.chatbot.value else State([])
<<<<<<< HEAD
            if self.side_by_side:  # MODIFIED FOR SIDE-BY-SIDE
=======
            if self.side_by_side:
>>>>>>> 3c4ead2e
                self.chatbot_state_2 = State(self.chatbot_2.value) if self.chatbot_2.value else State([])

            self.show_progress = show_progress
            self._setup_events()
            self._setup_api()

    def _setup_events(self) -> None:
        submit_fn = self._stream_fn if self.is_generator else self._submit_fn
        submit_triggers = [self.textbox.submit, self.submit_btn.click] if self.submit_btn else [self.textbox.submit]
        ######### ######### ######### ######### #########
        if self.side_by_side:
            submit_event = (
                on(
                    submit_triggers,
                    self._clear_and_save_textbox,
                    [self.textbox],
                    [self.textbox, self.saved_input],
                    show_api=False,
                    queue=False,
                )
                .then(
                    self._display_input,
                    [self.saved_input, self.chatbot_state],
                    [self.chatbot, self.chatbot_state],
                    show_api=False,
                    queue=False,
                )
                .then(
                    self._display_input,
                    [self.saved_input, self.chatbot_state_2],
                    [self.chatbot, self.chatbot_state_2],
                    show_api=False,
                    queue=False,
                )
                .then(
                    submit_fn,
                    [self.saved_input, self.chatbot_state] + self.additional_inputs,
                    [self.chatbot, self.chatbot_state],
                    show_api=False,
                    concurrency_limit=cast(Union[int, Literal["default"], None], self.concurrency_limit),
                    show_progress=cast(Literal["full", "minimal", "hidden"], self.show_progress),
                )
                .then(
                    submit_fn,
                    [self.saved_input, self.chatbot_state] + self.additional_inputs,
                    [self.chatbot_2, self.chatbot_state_2],
                    show_api=False,
                    concurrency_limit=cast(Union[int, Literal["default"], None], self.concurrency_limit),
                    show_progress=cast(Literal["full", "minimal", "hidden"], self.show_progress),
                )
                # .then( # SAFETY NOT ENABLE IN SIDEBYSIDE
                #     self.safety_fn,
                #     [self.saved_input, self.chatbot_state] + self.additional_inputs,
                #     [self.safety_log],
                #     concurrency_limit=cast(Union[int, Literal["default"], None], self.concurrency_limit),
                # )
                .then(
<<<<<<< HEAD
                    self._save_dual_conversation,
                    inputs=[self.chatbot_state, self.chatbot_state_2],
                    outputs=[],
                    show_api=False,
=======
                    self.safety_fn,
                    [self.saved_input, self.chatbot_state] + self.additional_inputs,
                    [self.safety_log, self.safe_response],
                    concurrency_limit=cast(Union[int, Literal["default"], None], self.concurrency_limit),
                )
                .then(
                    self.safety_fn,
                    [self.saved_input, self.chatbot_state_2] + self.additional_inputs,
                    [self.safety_log_2, self.safe_response_2],
>>>>>>> 3c4ead2e
                    concurrency_limit=cast(Union[int, Literal["default"], None], self.concurrency_limit),
                )
            )
        #################################
        else:
            submit_event = (
                on(
                    submit_triggers,
                    self._clear_and_save_textbox,
                    [self.textbox],
                    [self.textbox, self.saved_input],
                    show_api=False,
                    queue=False,
                )
                .then(
                    self._display_input,
                    [self.saved_input, self.chatbot_state],
                    [self.chatbot, self.chatbot_state],
                    show_api=False,
                    queue=False,
                )
                .then(
                    submit_fn,
                    [self.saved_input, self.chatbot_state] + self.additional_inputs,
                    [self.chatbot, self.chatbot_state],
                    show_api=False,
                    concurrency_limit=cast(Union[int, Literal["default"], None], self.concurrency_limit),
                    show_progress=cast(Literal["full", "minimal", "hidden"], self.show_progress),
                )
                .then(
                    self.safety_fn,
                    [self.saved_input, self.chatbot_state] + self.additional_inputs,
                    [self.safety_log, self.safe_response],
                    concurrency_limit=cast(Union[int, Literal["default"], None], self.concurrency_limit),
                )  # SAVING DATA BELOW
                .then(
                    self._save_single_conversation,
                    inputs=[self.chatbot_state],
                    outputs=[],
                    show_api=False,
                    concurrency_limit=cast(Union[int, Literal["default"], None], self.concurrency_limit),
                )
            )
        self._setup_stop_events(submit_triggers, submit_event)

        if self.retry_btn:
            ######### ######### ######### ######### #########
            if self.side_by_side:
                retry_event = (
                    self.retry_btn.click(
                        self._delete_prev_fn,
                        [self.saved_input, self.chatbot_state],
                        [self.chatbot, self.saved_input, self.chatbot_state],
                        show_api=False,
                        queue=False,
                    )
                    .then(
                        self._display_input,
                        [self.saved_input, self.chatbot_state],
                        [self.chatbot, self.chatbot_state],
                        show_api=False,
                        queue=False,
                    )
                    .then(
                        submit_fn,
                        [self.saved_input, self.chatbot_state] + self.additional_inputs,
                        [self.chatbot, self.chatbot_state],
                        show_api=False,
                        concurrency_limit=cast(Union[int, Literal["default"], None], self.concurrency_limit),
                        show_progress=cast(Literal["full", "minimal", "hidden"], self.show_progress),
                    )
                    .then(
                        submit_fn,
                        [self.saved_input, self.chatbot_state_2] + self.additional_inputs,
                        [self.chatbot_2, self.chatbot_state_2],
                        show_api=False,
                        concurrency_limit=cast(Union[int, Literal["default"], None], self.concurrency_limit),
                        show_progress=cast(Literal["full", "minimal", "hidden"], self.show_progress),
                    )
                    .then(
                        self._save_dual_conversation,
                        inputs=[self.chatbot_state, self.chatbot_state_2],
                        outputs=[],
                        show_api=False,
                        concurrency_limit=cast(Union[int, Literal["default"], None], self.concurrency_limit),
                    )
                )
            ######### ######### ######### ######### #########
            else:
                retry_event = (
                    self.retry_btn.click(
                        self._delete_prev_fn,
                        [self.saved_input, self.chatbot_state],
                        [self.chatbot, self.saved_input, self.chatbot_state],
                        show_api=False,
                        queue=False,
                    )
                    .then(
                        self._display_input,
                        [self.saved_input, self.chatbot_state],
                        [self.chatbot, self.chatbot_state],
                        show_api=False,
                        queue=False,
                    )
                    .then(
                        submit_fn,
                        [self.saved_input, self.chatbot_state] + self.additional_inputs,
                        [self.chatbot, self.chatbot_state],
                        show_api=False,
                        concurrency_limit=cast(Union[int, Literal["default"], None], self.concurrency_limit),
                        show_progress=cast(Literal["full", "minimal", "hidden"], self.show_progress),
                    )
                    .then(
                        self._save_single_conversation,
                        inputs=[self.chatbot_state],
                        outputs=[],
                        show_api=False,
                        concurrency_limit=cast(Union[int, Literal["default"], None], self.concurrency_limit),
                    )
                )
            self._setup_stop_events([self.retry_btn.click], retry_event)

        if self.undo_btn:
            ######### ######### ######### ######### #########
            if self.side_by_side:
                self.undo_btn.click(
                    self._delete_prev_fn,
                    [self.saved_input, self.chatbot_state],
                    [self.chatbot, self.saved_input, self.chatbot_state],
                    show_api=False,
                    queue=False,
                ).then(
                    self._delete_prev_fn,
                    [self.saved_input, self.chatbot_state_2],
                    [self.chatbot_2, self.saved_input, self.chatbot_state_2],
                    show_api=False,
                    queue=False,
                ).then(
                    async_lambda(lambda x: x),
                    [self.saved_input],
                    [self.textbox],
                    show_api=False,
                    queue=False,
                )
            ######### ######### ######### ######### ########
            else:
                self.undo_btn.click(
                    self._delete_prev_fn,
                    [self.saved_input, self.chatbot_state],
                    [self.chatbot, self.saved_input, self.chatbot_state],
                    show_api=False,
                    queue=False,
                ).then(
                    async_lambda(lambda x: x),
                    [self.saved_input],
                    [self.textbox],
                    show_api=False,
                    queue=False,
                )

        if self.clear_btn:
            ######### ######### ######### ######### #########
            if self.side_by_side:
                self.clear_btn.click(
                    async_lambda(lambda: ([], [], None)),
                    None,
                    [self.chatbot_2, self.chatbot_state_2, self.saved_input],
                    queue=False,
                    show_api=False,
                )

            ######### ######### ######### ######### #########
            self.clear_btn.click(
                async_lambda(lambda: ([], [], None)),
                None,
                [self.chatbot, self.chatbot_state, self.saved_input],
                queue=False,
                show_api=False,
            )

    def _setup_stop_events(self, event_triggers: list[Callable], event_to_cancel: Dependency) -> None:
        if self.stop_btn and self.is_generator:
            if self.submit_btn:
                for event_trigger in event_triggers:
                    event_trigger(
                        async_lambda(
                            lambda: (
                                Button(visible=False),
                                Button(visible=True),
                            )
                        ),
                        None,
                        [self.submit_btn, self.stop_btn],
                        show_api=False,
                        queue=False,
                    )
                event_to_cancel.then(
                    async_lambda(lambda: (Button(visible=True), Button(visible=False))),
                    None,
                    [self.submit_btn, self.stop_btn],
                    show_api=False,
                    queue=False,
                )
            else:
                for event_trigger in event_triggers:
                    event_trigger(
                        async_lambda(lambda: Button(visible=True)),
                        None,
                        [self.stop_btn],
                        show_api=False,
                        queue=False,
                    )
                event_to_cancel.then(
                    async_lambda(lambda: Button(visible=False)),
                    None,
                    [self.stop_btn],
                    show_api=False,
                    queue=False,
                )
            self.stop_btn.click(
                None,
                None,
                None,
                cancels=event_to_cancel,
                show_api=False,
            )

    def _setup_api(self) -> None:
        if self.is_generator:

            @functools.wraps(self.fn)
            async def api_fn(message, history, *args, **kwargs):  # type: ignore
                if self.is_async:
                    generator = self.fn(message, history, *args, **kwargs)
                else:
                    generator = await anyio.to_thread.run_sync(
                        self.fn, message, history, *args, **kwargs, limiter=self.limiter
                    )
                    generator = SyncToAsyncIterator(generator, self.limiter)
                try:
                    first_response = await async_iteration(generator)
                    yield first_response, history + [[message, first_response]]
                except StopIteration:
                    yield None, history + [[message, None]]
                async for response in generator:
                    yield response, history + [[message, response]]

        else:

            @functools.wraps(self.fn)
            async def api_fn(message, history, *args, **kwargs):
                if self.is_async:
                    response = await self.fn(message, history, *args, **kwargs)
                else:
                    response = await anyio.to_thread.run_sync(
                        self.fn, message, history, *args, **kwargs, limiter=self.limiter
                    )
                history.append([message, response])
                return response, history

        self.fake_api_btn.click(
            api_fn,
            [self.textbox, self.chatbot_state] + self.additional_inputs,
            [self.textbox, self.chatbot_state],
            api_name="chat",
            concurrency_limit=cast(Union[int, Literal["default"], None], self.concurrency_limit),
        )

    def _clear_and_save_textbox(self, message: str) -> tuple[str | dict, str]:
        if self.multimodal:
            return {"text": "", "files": []}, message
        else:
            return "", message

    def _append_multimodal_history(
        self,
        message: dict[str, list],
        response: str | None,
        history: list[list[str | tuple | None]],
    ):
        for x in message["files"]:
            history.append([(x,), None])
        if message["text"] is None or not isinstance(message["text"], str):
            return
        elif message["text"] == "" and message["files"] != []:
            history.append([None, response])
        else:
            history.append([message["text"], response])

    async def _display_input(
        self, message: str | dict[str, list], history: list[list[str | tuple | None]]
    ) -> tuple[list[list[str | tuple | None]], list[list[str | tuple | None]]]:
        if self.multimodal and isinstance(message, dict):
            self._append_multimodal_history(message, None, history)
        elif isinstance(message, str):
            history.append([message, None])
        return history, history

    async def _submit_fn(
        self,
        message: str | dict[str, list],
        history_with_input: list[list[str | tuple | None]],
        request: Request,
        *args,
    ) -> tuple[list[list[str | tuple | None]], list[list[str | tuple | None]]]:
        if self.multimodal and isinstance(message, dict):
            remove_input = len(message["files"]) + 1 if message["text"] is not None else len(message["files"])
            history = history_with_input[:-remove_input]
        else:
            history = history_with_input[:-1]
        inputs, _, _ = special_args(self.fn, inputs=[message, history, *args], request=request)

        if self.is_async:
            response = await self.fn(*inputs)
        else:
            response = await anyio.to_thread.run_sync(self.fn, *inputs, limiter=self.limiter)

        if self.multimodal and isinstance(message, dict):
            self._append_multimodal_history(message, response, history)
        elif isinstance(message, str):
            history.append([message, response])
        return history, history

    async def _stream_fn(
        self,
        message: str | dict[str, list],
        history_with_input: list[list[str | tuple | None]],
        request: Request,
        *args,
    ) -> AsyncGenerator:
        if self.multimodal and isinstance(message, dict):
            remove_input = len(message["files"]) + 1 if message["text"] is not None else len(message["files"])
            history = history_with_input[:-remove_input]
        else:
            history = history_with_input[:-1]
        inputs, _, _ = special_args(self.fn, inputs=[message, history, *args], request=request)

        if self.is_async:
            generator = self.fn(*inputs)
        else:
            generator = await anyio.to_thread.run_sync(self.fn, *inputs, limiter=self.limiter)
            generator = SyncToAsyncIterator(generator, self.limiter)
        try:
            first_response = await async_iteration(generator)
            if self.multimodal and isinstance(message, dict):
                for x in message["files"]:
                    history.append([(x,), None])
                update = history + [[message["text"], first_response]]
                yield update, update
            else:
                update = history + [[message, first_response]]
                yield update, update
        except StopIteration:
            if self.multimodal and isinstance(message, dict):
                self._append_multimodal_history(message, None, history)
                yield history, history
            else:
                update = history + [[message, None]]
                yield update, update
        async for response in generator:
            if self.multimodal and isinstance(message, dict):
                update = history + [[message["text"], response]]
                yield update, update
            else:
                update = history + [[message, response]]
                yield update, update

    async def _examples_fn(self, message: str, *args) -> list[list[str | None]]:
        inputs, _, _ = special_args(self.fn, inputs=[message, [], *args], request=None)

        if self.is_async:
            response = await self.fn(*inputs)
        else:
            response = await anyio.to_thread.run_sync(self.fn, *inputs, limiter=self.limiter)
        return [[message, response]]

    async def _examples_stream_fn(
        self,
        message: str,
        *args,
    ) -> AsyncGenerator:
        inputs, _, _ = special_args(self.fn, inputs=[message, [], *args], request=None)

        if self.is_async:
            generator = self.fn(*inputs)
        else:
            generator = await anyio.to_thread.run_sync(self.fn, *inputs, limiter=self.limiter)
            generator = SyncToAsyncIterator(generator, self.limiter)
        async for response in generator:
            yield [[message, response]]

    async def _delete_prev_fn(
        self,
        message: str | dict[str, list],
        history: list[list[str | tuple | None]],
    ) -> tuple[
        list[list[str | tuple | None]],
        str | dict[str, list],
        list[list[str | tuple | None]],
    ]:
        if self.multimodal and isinstance(message, dict):
            remove_input = len(message["files"]) + 1 if message["text"] is not None else len(message["files"])
            history = history[:-remove_input]
        else:
            history = history[:-1]
        return history, message or "", history

    # below added by nathanl@
    def _save_single_conversation(self, chat_history):
        timestamp = datetime.datetime.now().strftime("%Y-%m-%d_%H-%M-%S")
        debug_mode = self.model_client.debug

        file_suffix = "_debug" if debug_mode else ""
        directory = "user_data"
        os.makedirs(directory, exist_ok=True)  # Ensure directory exists
        file_path = f"{directory}/chat_history_{timestamp}{file_suffix}.json"

        data_to_save = {
            "model_name": self.model_client.model,
            "conversation": chat_history,
            "model_name_2": None,  # No second model in this function
            "conversation_2": [
                [],
            ],  # Making sure to add an empty list or lists for data compatibility
            "timestamp": timestamp,
            "debug": debug_mode,
        }

        with open(file_path, "w") as f:
            json.dump(data_to_save, f, indent=4)

        return "Conversation saved successfully!"

    def _save_dual_conversation(self, chat_history, chat_history_2):
        timestamp = datetime.datetime.now().strftime("%Y-%m-%d_%H-%M-%S")
        debug_mode = self.model_client.debug

        file_suffix = "_debug" if debug_mode else ""
        directory = "user_data"
        os.makedirs(directory, exist_ok=True)  # Ensure directory exists
        file_path = f"{directory}/chat_history_{timestamp}{file_suffix}.json"

        data_to_save = {
            "model_name": self.model_client.model,
            "conversation": chat_history,
            "model_name_2": self.model_client_2.model,
            "conversation_2": chat_history_2,
            "timestamp": timestamp,
            "debug": debug_mode,
        }

        with open(file_path, "w") as f:
            json.dump(data_to_save, f, indent=4)

        return "Conversation saved successfully!"<|MERGE_RESOLUTION|>--- conflicted
+++ resolved
@@ -365,11 +365,7 @@
 
             self.saved_input = State()
             self.chatbot_state = State(self.chatbot.value) if self.chatbot.value else State([])
-<<<<<<< HEAD
             if self.side_by_side:  # MODIFIED FOR SIDE-BY-SIDE
-=======
-            if self.side_by_side:
->>>>>>> 3c4ead2e
                 self.chatbot_state_2 = State(self.chatbot_2.value) if self.chatbot_2.value else State([])
 
             self.show_progress = show_progress
@@ -423,27 +419,20 @@
                 # .then( # SAFETY NOT ENABLE IN SIDEBYSIDE
                 #     self.safety_fn,
                 #     [self.saved_input, self.chatbot_state] + self.additional_inputs,
-                #     [self.safety_log],
+                #     [self.safety_log, self.safe_response],
+                #     concurrency_limit=cast(Union[int, Literal["default"], None], self.concurrency_limit),
+                # )
+                # .then(
+                #     self.safety_fn,
+                #     [self.saved_input, self.chatbot_state_2] + self.additional_inputs,
+                #     [self.safety_log_2, self.safe_response_2],
                 #     concurrency_limit=cast(Union[int, Literal["default"], None], self.concurrency_limit),
                 # )
                 .then(
-<<<<<<< HEAD
                     self._save_dual_conversation,
                     inputs=[self.chatbot_state, self.chatbot_state_2],
                     outputs=[],
                     show_api=False,
-=======
-                    self.safety_fn,
-                    [self.saved_input, self.chatbot_state] + self.additional_inputs,
-                    [self.safety_log, self.safe_response],
-                    concurrency_limit=cast(Union[int, Literal["default"], None], self.concurrency_limit),
-                )
-                .then(
-                    self.safety_fn,
-                    [self.saved_input, self.chatbot_state_2] + self.additional_inputs,
-                    [self.safety_log_2, self.safe_response_2],
->>>>>>> 3c4ead2e
-                    concurrency_limit=cast(Union[int, Literal["default"], None], self.concurrency_limit),
                 )
             )
         #################################
@@ -869,7 +858,8 @@
             ],  # Making sure to add an empty list or lists for data compatibility
             "timestamp": timestamp,
             "debug": debug_mode,
-        }
+            "metadata": {}, # TODO add safety metadata
+      }
 
         with open(file_path, "w") as f:
             json.dump(data_to_save, f, indent=4)
@@ -892,6 +882,7 @@
             "conversation_2": chat_history_2,
             "timestamp": timestamp,
             "debug": debug_mode,
+            "metadata": {}, # TODO add safety metadata
         }
 
         with open(file_path, "w") as f:
