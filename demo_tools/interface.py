--- conflicted
+++ resolved
@@ -202,7 +202,6 @@
 
         with self:
             with Row():
-<<<<<<< HEAD
                 with Column(scale=3):
                     if title:
                         title_str = f"""<div style="display: flex; align-items: center;">
@@ -212,19 +211,6 @@
                         # Markdown(f"<h1 style='margin-bottom: 1rem'>{self.title}</h1>")  # removed text-align: center;
                         Markdown(title_str)  # removed text-align: center;
                     if description:
-=======
-                if title:
-                    title_str = f"""<div style="display: flex; align-items: center;">
-                                    <img src="/file=demo_tools/assets/ai2-logo.png" style="width: 25px; height: 25px; margin-top: 10px; margin-bottom: -7px; margin-right: 5px;">
-                                    <h1 style="margin-bottom: 1rem; color:white">{self.title}</h1>
-                                </div>"""
-                    # Markdown(f"<h1 style='margin-bottom: 1rem'>{self.title}</h1>")  # removed text-align: center;
-                    Markdown(title_str)  # removed text-align: center;
-
-            if description:
-                with Row():
-                    with Column(3):
->>>>>>> c3e3e97b
                         Markdown(description)
 
             ##############################
