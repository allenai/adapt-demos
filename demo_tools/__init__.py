# Copyright 2024 AllenAI. All rights reserved.
#
# Licensed under the Apache License, Version 2.0 (the "License");
# you may not use this file except in compliance with the License.
# You may obtain a copy of the License at
#
#     http://www.apache.org/licenses/LICENSE-2.0
#
# Unless required by applicable law or agreed to in writing, software
# distributed under the License is distributed on an "AS IS" BASIS,
# WITHOUT WARRANTIES OR CONDITIONS OF ANY KIND, either express or implied.
# See the License for the specific language governing permissions and
# limitations under the License.

from .dummy_chatbot import MockOpenAI, MockOpenAIStream
<<<<<<< HEAD
from .interface import EnhancedChatInterface
from .model_client import ModelClientHandler, run_dummy_safety_filter
=======
from .interface import SafetyChatInterface
from .model_client import ModelClientHandler, SafetyClientHandler, run_dummy_safety_filter
>>>>>>> 3c4ead2e
from .prompts import WILDGUARD_INPUT_FORMAT

All = [
    MockOpenAI,
    MockOpenAIStream,
    ModelClientHandler,
<<<<<<< HEAD
    EnhancedChatInterface,
=======
    SafetyClientHandler,
    SafetyChatInterface,
>>>>>>> 3c4ead2e
    WILDGUARD_INPUT_FORMAT,
    run_dummy_safety_filter,
]<|MERGE_RESOLUTION|>--- conflicted
+++ resolved
@@ -13,25 +13,16 @@
 # limitations under the License.
 
 from .dummy_chatbot import MockOpenAI, MockOpenAIStream
-<<<<<<< HEAD
 from .interface import EnhancedChatInterface
-from .model_client import ModelClientHandler, run_dummy_safety_filter
-=======
-from .interface import SafetyChatInterface
 from .model_client import ModelClientHandler, SafetyClientHandler, run_dummy_safety_filter
->>>>>>> 3c4ead2e
 from .prompts import WILDGUARD_INPUT_FORMAT
 
 All = [
     MockOpenAI,
     MockOpenAIStream,
     ModelClientHandler,
-<<<<<<< HEAD
+    SafetyClientHandler,
     EnhancedChatInterface,
-=======
-    SafetyClientHandler,
-    SafetyChatInterface,
->>>>>>> 3c4ead2e
     WILDGUARD_INPUT_FORMAT,
     run_dummy_safety_filter,
 ]