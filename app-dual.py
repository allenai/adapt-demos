--- conflicted
+++ resolved
@@ -55,7 +55,7 @@
 system_prompt_1 = gr.Textbox(label="Left System Prompt", placeholder="You are a helpful assistant, please respond to the user prompt.")
 system_prompt_2 = gr.Textbox(label="Right System Prompt", placeholder="You are a helpful assistant, please respond to the user prompt.")
 temperature_slider = gr.Slider(minimum=0, maximum=1, step=0.01, value=0.7, label="Temperature")
-additional_inputs = [temperature_slider]
+additional_inputs = [system_prompt_1, system_prompt_2, temperature_slider]
 
 if args.safety_filter_port or args.safety_model:
     # if one of them, both need to be set
@@ -110,20 +110,13 @@
     fn_2=model_client_2.predict,
     safety_fn_2=safety_client_2.predict_safety if SAFETY_FILTER_ON else run_dummy_safety_filter,
     model_client_2=model_client_2,
-<<<<<<< HEAD
     additional_inputs=additional_inputs,
-    head=header,
-    css=css,
-    title="AI2 Internal Demo Model",
+    title="AI2 Internal Model Demo",
     description=f"Model 1: {args.model_name_one or args.model_one}",
     description_2=f"Model 2: {args.model_name_two or args.model_two}",
-=======
-    additional_inputs=[system_prompt_1, system_prompt_2, temperature_slider, safety_filter_checkbox],
-    title="AI2 Internal Model Demo",
     css=css_style,
     theme=theme,
     concurrency_limit=4,
->>>>>>> 79b16402
 )
 
 demo.queue().launch(allowed_paths=['demo_tools/'], share=True)