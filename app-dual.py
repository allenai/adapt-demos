# Copyright 2024 AllenAI. All rights reserved.
#
# Licensed under the Apache License, Version 2.0 (the "License");
# you may not use this file except in compliance with the License.
# You may obtain a copy of the License at
#
#     http://www.apache.org/licenses/LICENSE-2.0
#
# Unless required by applicable law or agreed to in writing, software
# distributed under the License is distributed on an "AS IS" BASIS,
# WITHOUT WARRANTIES OR CONDITIONS OF ANY KIND, either express or implied.
# See the License for the specific language governing permissions and
# limitations under the License.

import argparse
import logging

import gradio as gr

from demo_tools import (
    css_style,
    header,
    theme,
    ModelClientHandler,
    SafetyClientHandler,
    EnhancedChatInterface,
    run_dummy_safety_filter,
)
from demo_tools.prompts import MAKE_SAFE_PROMPT

logger = logging.getLogger(__name__)

# Define an argument parser
parser = argparse.ArgumentParser(description="Gradio App with Custom OpenAI API Port")
parser.add_argument("--debug", action="store_true", default=False, help="Enable debug mode (does not ping models)")
parser.add_argument("--port_one", type=int, default=8000, help="Port to connect to OpenAI API server")
parser.add_argument("--port_two", type=int, required=True, default=8001, help="Port to connect to second inference server")
parser.add_argument("--model_one", type=str, required=True, help="Model to connect to")
parser.add_argument("--model_two", type=str, required=False, help="Second model")
parser.add_argument("--model_name_one", type=str, default=None, help="Model name to appear on header")
parser.add_argument("--model_name_two", type=str, default=None, help="Second model name to appear on header")
parser.add_argument("--completion_mode", action="store_true", default=False, help="Use completion mode for OpenAI API")
parser.add_argument(
    "--safety_filter_port", type=int, required=False, default=None, help="Port to connect to safety filter server"
)
parser.add_argument("--safety_model", type=str, required=False, help="Safety model to connect to")
args = parser.parse_args()

# OpenAI configuration
api_key = "EMPTY"  # OpenAI API key (empty for custom server)

model_client = ModelClientHandler(
    args.model_one, api_key, args.port_one, args.model_name_one, debug=args.debug, stream=True
)
model_client_2 = ModelClientHandler(
    args.model_two, api_key, args.port_two, args.model_name_two, debug=args.debug, stream=True
)

# Launch Gradio app
system_prompt_1 = gr.Textbox(label="Left System Prompt", placeholder="You are a helpful assistant, please respond to the user prompt.")
system_prompt_2 = gr.Textbox(label="Right System Prompt", placeholder="You are a helpful assistant, please respond to the user prompt.")
temperature_slider = gr.Slider(minimum=0, maximum=1, step=0.01, value=0.7, label="Temperature")
additional_inputs = [system_prompt_1, system_prompt_2, temperature_slider]

if args.safety_filter_port or args.safety_model:
    # if one of them, both need to be set
    if not args.safety_filter_port or not args.safety_model:
        raise ValueError("Both safety filter port and safety model need to be set")

    safety_client = SafetyClientHandler(
        args.safety_model, api_key, args.safety_filter_port, model_client, debug=args.debug, stream=False
    )
    safety_client_2 = SafetyClientHandler(
        args.safety_model, api_key, args.safety_filter_port, model_client_2, debug=args.debug, stream=False
    )
    SAFETY_FILTER_ON = True

    safety_filter_checkbox = gr.Checkbox(label="Run Safety Filter", value=False)
    reprompt_textarea = gr.TextArea(
        label="Prompt to make assistant safe if detected unsafe. Use placeholder {prompt} for user input and {response} for assistant response.",  # noqa
        value=MAKE_SAFE_PROMPT,
        lines=12,
    )
    additional_inputs += [safety_filter_checkbox, reprompt_textarea]
    logger.info(f"Safety filter: ON, connecting to {safety_client.model_url}")
else:
    SAFETY_FILTER_ON = False
    logger.info("Safety filter: OFF")


demo = EnhancedChatInterface(
    fn=model_client.predict,
    safety_fn=safety_client.predict_safety if SAFETY_FILTER_ON else run_dummy_safety_filter,
    model_client=model_client,
    fn_2=model_client_2.predict,
    safety_fn_2=safety_client_2.predict_safety if SAFETY_FILTER_ON else run_dummy_safety_filter,
    model_client_2=model_client_2,
    additional_inputs=additional_inputs,
    title="AI2 Internal Model Demo",
<<<<<<< HEAD
    fill_height=True,
=======
    head=header,
>>>>>>> c3e3e97b
    css=css_style,
    theme=theme,
    concurrency_limit=4,
)

demo.queue().launch(allowed_paths=['demo_tools/'], share=True)<|MERGE_RESOLUTION|>--- conflicted
+++ resolved
@@ -97,11 +97,8 @@
     model_client_2=model_client_2,
     additional_inputs=additional_inputs,
     title="AI2 Internal Model Demo",
-<<<<<<< HEAD
     fill_height=True,
-=======
     head=header,
->>>>>>> c3e3e97b
     css=css_style,
     theme=theme,
     concurrency_limit=4,
